--- conflicted
+++ resolved
@@ -1,10 +1,6 @@
 {
   "name": "mercurius-cache",
-<<<<<<< HEAD
-  "version": "3.0.0",
-=======
   "version": "3.0.3",
->>>>>>> 58474899
   "description": "Cache the results of your GraphQL resolvers, for Mercurius",
   "main": "index.js",
   "types": "index.d.ts",
